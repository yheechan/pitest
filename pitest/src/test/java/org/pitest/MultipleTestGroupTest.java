--- conflicted
+++ resolved
@@ -17,12 +17,9 @@
 import static org.junit.Assert.assertEquals;
 import static org.junit.Assert.assertSame;
 import static org.mockito.Matchers.any;
-<<<<<<< HEAD
-=======
 import static org.mockito.Mockito.never;
 import static org.mockito.Mockito.times;
 import static org.mockito.Mockito.verify;
->>>>>>> 5db899b6
 import static org.mockito.Mockito.when;
 
 import java.util.Arrays;
@@ -32,17 +29,11 @@
 import org.junit.Test;
 import org.mockito.Mock;
 import org.mockito.MockitoAnnotations;
-<<<<<<< HEAD
-import org.pitest.extension.TestFilter;
-import org.pitest.extension.TestUnit;
-import org.pitest.functional.Option;
-=======
 import org.pitest.extension.ResultCollector;
 import org.pitest.extension.TestFilter;
 import org.pitest.extension.TestUnit;
 import org.pitest.functional.Option;
 import org.pitest.internal.IsolationUtils;
->>>>>>> 5db899b6
 
 public class MultipleTestGroupTest {
 
@@ -51,12 +42,9 @@
   @Mock
   private TestUnit          emptyTestUnit2;
 
-<<<<<<< HEAD
-=======
   @Mock
   private ResultCollector   rc;
 
->>>>>>> 5db899b6
   private MultipleTestGroup testee;
 
   @Before
@@ -104,8 +92,6 @@
     return null;
   }
 
-<<<<<<< HEAD
-=======
   @Test
   public void shouldExecuteAllChildren() {
     this.testee = new MultipleTestGroup(Arrays.asList(this.emptyTestUnit,
@@ -129,5 +115,4 @@
         IsolationUtils.getContextClassLoader(), this.rc);
   }
 
->>>>>>> 5db899b6
 }