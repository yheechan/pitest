<<<<<<< HEAD
/*
 * Copyright 2011 Henry Coles and Stefan Penndorf
 *
 * Licensed under the Apache License, Version 2.0 (the "License");
 * you may not use this file except in compliance with the License.
 * You may obtain a copy of the License at
 *
 * http://www.apache.org/licenses/LICENSE-2.0
 *
 * Unless required by applicable law or agreed to in writing,
 * software distributed under the License is distributed on an "AS IS" BASIS,
 * WITHOUT WARRANTIES OR CONDITIONS OF ANY KIND, either express or implied.
 * See the License for the specific language governing permissions and
 * limitations under the License.
 */
package org.pitest.mutationtest.engine.gregor.mutators.rv;

import org.junit.Before;
import org.junit.Test;
import org.pitest.mutationtest.engine.Mutant;
import org.pitest.mutationtest.engine.gregor.MutatorTestBase;
import org.pitest.mutationtest.engine.gregor.mutators.rv.CRCR4Mutator;

import java.util.concurrent.Callable;

public class CRCR4Test extends MutatorTestBase {

  @Before
  public void setupEngineToMutateOnlyInlineConstants() {
    createTesteeWith(CRCR4Mutator.CRCR_4_MUTATOR);
  }

  private static class HasIntegerICONST0 implements Callable<Integer> {

    @Override
    public Integer call() throws Exception {
      return 0;
    }

  }

  @Test
  public void shouldNotReplaceInteger0() {
    assertNoMutants(HasIntegerICONST0.class);
  }

  private static class HasIntegerICONST1 implements Callable<Integer> {

    @Override
    public Integer call() throws Exception {
      return 1;
    }

  }

  @Test
  public void shouldReplaceInteger1WithMinus1() throws Exception {
    final Mutant mutant = getFirstMutant(HasIntegerICONST1.class);
    assertMutantCallableReturns(new HasIntegerICONST1(), mutant, -1);
  }

  private static class HasIntegerICONST2 implements Callable<Integer> {

    @Override
    public Integer call() throws Exception {
      return 2;
    }

  }

  @Test
  public void shouldReplaceInteger2WithMinus2() throws Exception {
    final Mutant mutant = getFirstMutant(HasIntegerICONST2.class);
    assertMutantCallableReturns(new HasIntegerICONST2(), mutant, -2);
  }

  private static class HasIntegerICONST3 implements Callable<Integer> {

    @Override
    public Integer call() throws Exception {
      return 3;
    }

  }

  @Test
  public void shouldReplaceInteger3WithMinus3() throws Exception {
    final Mutant mutant = getFirstMutant(HasIntegerICONST3.class);
    assertMutantCallableReturns(new HasIntegerICONST3(), mutant, -3);
  }

  private static class HasIntegerICONST4 implements Callable<Integer> {

    @Override
    public Integer call() throws Exception {
      return 4;
    }

  }

  @Test
  public void shouldReplaceInteger4WithMinus4() throws Exception {
    final Mutant mutant = getFirstMutant(HasIntegerICONST4.class);
    assertMutantCallableReturns(new HasIntegerICONST4(), mutant, -4);
  }

  private static class HasIntegerICONST5 implements Callable<Integer> {

    @Override
    public Integer call() throws Exception {
      return 5;
    }

  }

  @Test
  public void shouldReplaceInteger5WithMinus5() throws Exception {
    final Mutant mutant = getFirstMutant(HasIntegerICONST5.class);
    assertMutantCallableReturns(new HasIntegerICONST5(), mutant, -5);
  }

  private static class HasIntegerLDC implements Callable<Integer> {

    @Override
    public Integer call() throws Exception {
      return 987654321;
    }

  }

  @Test
  public void shouldReplaceLargeIntegerConstantsWithMinusConstant()
      throws Exception {
    final Mutant mutant = getFirstMutant(HasIntegerLDC.class);
    assertMutantCallableReturns(new HasIntegerLDC(), mutant, -987654321);
  }

  private static class HasIntegerICONSTM1 implements Callable<Integer> {

    @Override
    public Integer call() throws Exception {
      return -1;
    }

  }

  @Test
  public void shouldReplaceIntegerMinus1With1() throws Exception {
    final Mutant mutant = getFirstMutant(HasIntegerICONSTM1.class);
    assertMutantCallableReturns(new HasIntegerICONSTM1(), mutant, 1);
  }

  private static class HasBIPUSH implements Callable<Integer> {

    @Override
    public Integer call() throws Exception {
      return 28;
    }

  }

  @Test
  public void shouldReplaceSmallIntegerConstantsWithMinusConstant()
      throws Exception {
    final Mutant mutant = getFirstMutant(HasBIPUSH.class);
    assertMutantCallableReturns(new HasBIPUSH(), mutant, -28);
  }

  private static class HasSIPUSH implements Callable<Integer> {

    @Override
    public Integer call() throws Exception {
      return 32700;
    }

  }

  @Test
  public void shouldReplaceMediumIntegerConstantsWithMinusConstant()
      throws Exception {
    final Mutant mutant = getFirstMutant(HasSIPUSH.class);
    assertMutantCallableReturns(new HasSIPUSH(), mutant, -32700);
  }


  private static class HasIntegerLdc implements Callable<Integer> {

    @Override
    public Integer call() throws Exception {
      return 2144567;
    }

  }

  @Test
  public void shouldReplaceIntegerLdcWithMinusConstant() throws Exception {
    final Mutant mutant = getFirstMutant(HasIntegerLdc.class);
    assertMutantCallableReturns(new HasIntegerLdc(), mutant,
        -2144567);
  }

  private static class HasLongLCONST0 implements Callable<Long> {

    @Override
    public Long call() throws Exception {
      return 0L;
    }

  }

  @Test
  public void shouldNotReplaceLong0() {
    assertNoMutants(HasLongLCONST0.class);
  }

  private static class HasLongLCONST1 implements Callable<Long> {

    @Override
    public Long call() throws Exception {
      return 1L;
    }

  }

  @Test
  public void shouldReplaceLong1WithMinus1() throws Exception {
    final Mutant mutant = getFirstMutant(HasLongLCONST1.class);
    assertMutantCallableReturns(new HasLongLCONST1(), mutant, -1L);
  }

  private static class HasLongLDC implements Callable<Long> {

    @Override
    public Long call() throws Exception {
      return 2999999999L;
    }

  }

  @Test
  public void shouldReplaceLongLDCWithMinusConstant() throws Exception {
    final Mutant mutant = getFirstMutant(HasLongLDC.class);
    assertMutantCallableReturns(new HasLongLDC(), mutant, -2999999999L);
  }

  /*
   * Double and Float
   */

  private static class HasFloatFCONST0 implements Callable<Float> {

    @Override
    public Float call() throws Exception {
      return 0.0F;
    }

  }

  @Test
  public void shouldNotReplaceFloat0(){
    assertNoMutants(HasFloatFCONST0.class);
  }

  private static class HasFloatFCONST1 implements Callable<Float> {

    @Override
    public Float call() throws Exception {
      return 1.0F;
    }

  }

  @Test
  public void shouldReplaceFloat1WithMinus1() throws Exception {
    final Mutant mutant = getFirstMutant(HasFloatFCONST1.class);
    assertMutantCallableReturns(new HasFloatFCONST1(), mutant, -1F);
  }

  private static class HasFloatFCONST2 implements Callable<Float> {

    @Override
    public Float call() throws Exception {
      return 2.0F;
    }

  }

  @Test
  public void shouldReplaceFloat2WithMinus2() throws Exception {
    final Mutant mutant = getFirstMutant(HasFloatFCONST2.class);
    assertMutantCallableReturns(new HasFloatFCONST2(), mutant, -2F);
  }

  private static class HasFloatLDC implements Callable<Float> {

    @Override
    public Float call() throws Exception {
      return 8364.123F;
    }

  }

  @Test
  public void shouldReplaceFloatWithMinusConstant() throws Exception {
    final Mutant mutant = getFirstMutant(HasFloatLDC.class);
    assertMutantCallableReturns(new HasFloatLDC(), mutant, -8364.123F);
  }

  private static class HasDoubleDCONST0 implements Callable<Double> {

    @Override
    public Double call() throws Exception {
      return 0.0D;
    }

  }

  @Test
  public void shouldNotReplaceDouble0() {
    assertNoMutants(HasDoubleDCONST0.class);
  }

  private static class HasDoubleDCONST1 implements Callable<Double> {

    @Override
    public Double call() throws Exception {
      return 1.0D;
    }

  }

  @Test
  public void shouldReplaceDouble1WithMinus1() throws Exception {
    final Mutant mutant = getFirstMutant(HasDoubleDCONST1.class);
    assertMutantCallableReturns(new HasDoubleDCONST1(), mutant, -1D);
  }

  private static class HasDoubleLDC implements Callable<Double> {

    @Override
    public Double call() throws Exception {
      return 123456789.123D;
    }

  }

  @Test
  public void shouldReplaceDoubleWithMinusConstant() throws Exception {
    final Mutant mutant = getFirstMutant(HasDoubleLDC.class);
    assertMutantCallableReturns(new HasDoubleLDC(), mutant, -123456789.123D);
  }
}
=======
/*
 * Copyright 2011 Henry Coles and Stefan Penndorf
 *
 * Licensed under the Apache License, Version 2.0 (the "License");
 * you may not use this file except in compliance with the License.
 * You may obtain a copy of the License at
 *
 * http://www.apache.org/licenses/LICENSE-2.0
 *
 * Unless required by applicable law or agreed to in writing,
 * software distributed under the License is distributed on an "AS IS" BASIS,
 * WITHOUT WARRANTIES OR CONDITIONS OF ANY KIND, either express or implied.
 * See the License for the specific language governing permissions and
 * limitations under the License.
 */
package org.pitest.mutationtest.engine.gregor.mutators.rv;

import org.junit.Before;
import org.junit.Test;
import org.pitest.mutationtest.engine.Mutant;
import org.pitest.mutationtest.engine.gregor.MutatorTestBase;
import org.pitest.mutationtest.engine.gregor.mutators.rv.CRCR4Mutator;

import java.util.concurrent.Callable;

public class CRCR4Test extends MutatorTestBase {

  @Before
  public void setupEngineToMutateOnlyInlineConstants() {
    createTesteeWith(CRCR4Mutator.CRCR_4_MUTATOR);
  }

  private static class HasIntegerICONST0 implements Callable<Integer> {

    @Override
    public Integer call() throws Exception {
      return 0;
    }

  }

  @Test
  public void shouldNotReplaceInteger0() {
    assertNoMutants(HasIntegerICONST0.class);
  }

  private static class HasIntegerICONST1 implements Callable<Integer> {

    @Override
    public Integer call() throws Exception {
      return 1;
    }

  }

  @Test
  public void shouldReplaceInteger1WithMinus1() throws Exception {
    final Mutant mutant = getFirstMutant(HasIntegerICONST1.class);
    assertMutantCallableReturns(new HasIntegerICONST1(), mutant, -1);
  }

  private static class HasIntegerICONST2 implements Callable<Integer> {

    @Override
    public Integer call() throws Exception {
      return 2;
    }

  }

  @Test
  public void shouldReplaceInteger2WithMinus2() throws Exception {
    final Mutant mutant = getFirstMutant(HasIntegerICONST2.class);
    assertMutantCallableReturns(new HasIntegerICONST2(), mutant, -2);
  }

  private static class HasIntegerICONST3 implements Callable<Integer> {

    @Override
    public Integer call() throws Exception {
      return 3;
    }

  }

  @Test
  public void shouldReplaceInteger3WithMinus3() throws Exception {
    final Mutant mutant = getFirstMutant(HasIntegerICONST3.class);
    assertMutantCallableReturns(new HasIntegerICONST3(), mutant, -3);
  }

  private static class HasIntegerICONST4 implements Callable<Integer> {

    @Override
    public Integer call() throws Exception {
      return 4;
    }

  }

  @Test
  public void shouldReplaceInteger4WithMinus4() throws Exception {
    final Mutant mutant = getFirstMutant(HasIntegerICONST4.class);
    assertMutantCallableReturns(new HasIntegerICONST4(), mutant, -4);
  }

  private static class HasIntegerICONST5 implements Callable<Integer> {

    @Override
    public Integer call() throws Exception {
      return 5;
    }

  }

  @Test
  public void shouldReplaceInteger5WithMinus5() throws Exception {
    final Mutant mutant = getFirstMutant(HasIntegerICONST5.class);
    assertMutantCallableReturns(new HasIntegerICONST5(), mutant, -5);
  }

  private static class HasIntegerLDC implements Callable<Integer> {

    @Override
    public Integer call() throws Exception {
      return 987654321;
    }

  }

  @Test
  public void shouldReplaceLargeIntegerConstantsWithMinusConstant()
      throws Exception {
    final Mutant mutant = getFirstMutant(HasIntegerLDC.class);
    assertMutantCallableReturns(new HasIntegerLDC(), mutant, -987654321);
  }

  private static class HasIntegerICONSTM1 implements Callable<Integer> {

    @Override
    public Integer call() throws Exception {
      return -1;
    }

  }

  @Test
  public void shouldReplaceIntegerMinus1With1() throws Exception {
    final Mutant mutant = getFirstMutant(HasIntegerICONSTM1.class);
    assertMutantCallableReturns(new HasIntegerICONSTM1(), mutant, 1);
  }

  private static class HasBIPUSH implements Callable<Integer> {

    @Override
    public Integer call() throws Exception {
      return 28;
    }

  }

  @Test
  public void shouldReplaceSmallIntegerConstantsWithMinusConstant()
      throws Exception {
    final Mutant mutant = getFirstMutant(HasBIPUSH.class);
    assertMutantCallableReturns(new HasBIPUSH(), mutant, -28);
  }

  private static class HasSIPUSH implements Callable<Integer> {

    @Override
    public Integer call() throws Exception {
      return 32700;
    }

  }

  @Test
  public void shouldReplaceMediumIntegerConstantsWithMinusConstant()
      throws Exception {
    final Mutant mutant = getFirstMutant(HasSIPUSH.class);
    assertMutantCallableReturns(new HasSIPUSH(), mutant, -32700);
  }


  private static class HasIntegerLDC2 implements Callable<Integer> {

    @Override
    public Integer call() throws Exception {
      return 2144567;
    }

  }

  @Test
  public void shouldReplaceIntegerLdcWithMinusConstant() throws Exception {
    final Mutant mutant = getFirstMutant(HasIntegerLDC2.class);
    assertMutantCallableReturns(new HasIntegerLDC2(), mutant,
        -2144567);
  }

  private static class HasLongLCONST0 implements Callable<Long> {

    @Override
    public Long call() throws Exception {
      return 0L;
    }

  }

  @Test
  public void shouldNotReplaceLong0() {
    assertNoMutants(HasLongLCONST0.class);
  }

  private static class HasLongLCONST1 implements Callable<Long> {

    @Override
    public Long call() throws Exception {
      return 1L;
    }

  }

  @Test
  public void shouldReplaceLong1WithMinus1() throws Exception {
    final Mutant mutant = getFirstMutant(HasLongLCONST1.class);
    assertMutantCallableReturns(new HasLongLCONST1(), mutant, -1L);
  }

  private static class HasLongLDC implements Callable<Long> {

    @Override
    public Long call() throws Exception {
      return 2999999999L;
    }

  }

  @Test
  public void shouldReplaceLongLDCWithMinusConstant() throws Exception {
    final Mutant mutant = getFirstMutant(HasLongLDC.class);
    assertMutantCallableReturns(new HasLongLDC(), mutant, -2999999999L);
  }

  /*
   * Double and Float
   */

  private static class HasFloatFCONST0 implements Callable<Float> {

    @Override
    public Float call() throws Exception {
      return 0.0F;
    }

  }

  @Test
  public void shouldNotReplaceFloat0(){
    assertNoMutants(HasFloatFCONST0.class);
  }

  private static class HasFloatFCONST1 implements Callable<Float> {

    @Override
    public Float call() throws Exception {
      return 1.0F;
    }

  }

  @Test
  public void shouldReplaceFloat1WithMinus1() throws Exception {
    final Mutant mutant = getFirstMutant(HasFloatFCONST1.class);
    assertMutantCallableReturns(new HasFloatFCONST1(), mutant, -1F);
  }

  private static class HasFloatFCONST2 implements Callable<Float> {

    @Override
    public Float call() throws Exception {
      return 2.0F;
    }

  }

  @Test
  public void shouldReplaceFloat2WithMinus2() throws Exception {
    final Mutant mutant = getFirstMutant(HasFloatFCONST2.class);
    assertMutantCallableReturns(new HasFloatFCONST2(), mutant, -2F);
  }

  private static class HasFloatLDC implements Callable<Float> {

    @Override
    public Float call() throws Exception {
      return 8364.123F;
    }

  }

  @Test
  public void shouldReplaceFloatWithMinusConstant() throws Exception {
    final Mutant mutant = getFirstMutant(HasFloatLDC.class);
    assertMutantCallableReturns(new HasFloatLDC(), mutant, -8364.123F);
  }

  private static class HasDoubleDCONST0 implements Callable<Double> {

    @Override
    public Double call() throws Exception {
      return 0.0D;
    }

  }

  @Test
  public void shouldNotReplaceDouble0() {
    assertNoMutants(HasDoubleDCONST0.class);
  }

  private static class HasDoubleDCONST1 implements Callable<Double> {

    @Override
    public Double call() throws Exception {
      return 1.0D;
    }

  }

  @Test
  public void shouldReplaceDouble1WithMinus1() throws Exception {
    final Mutant mutant = getFirstMutant(HasDoubleDCONST1.class);
    assertMutantCallableReturns(new HasDoubleDCONST1(), mutant, -1D);
  }

  private static class HasDoubleLDC implements Callable<Double> {

    @Override
    public Double call() throws Exception {
      return 123456789.123D;
    }

  }

  @Test
  public void shouldReplaceDoubleWithMinusConstant() throws Exception {
    final Mutant mutant = getFirstMutant(HasDoubleLDC.class);
    assertMutantCallableReturns(new HasDoubleLDC(), mutant, -123456789.123D);
  }
}
>>>>>>> 8ad1abeb
<|MERGE_RESOLUTION|>--- conflicted
+++ resolved
@@ -1,4 +1,3 @@
-<<<<<<< HEAD
 /*
  * Copyright 2011 Henry Coles and Stefan Penndorf
  *
@@ -184,359 +183,6 @@
   }
 
 
-  private static class HasIntegerLdc implements Callable<Integer> {
-
-    @Override
-    public Integer call() throws Exception {
-      return 2144567;
-    }
-
-  }
-
-  @Test
-  public void shouldReplaceIntegerLdcWithMinusConstant() throws Exception {
-    final Mutant mutant = getFirstMutant(HasIntegerLdc.class);
-    assertMutantCallableReturns(new HasIntegerLdc(), mutant,
-        -2144567);
-  }
-
-  private static class HasLongLCONST0 implements Callable<Long> {
-
-    @Override
-    public Long call() throws Exception {
-      return 0L;
-    }
-
-  }
-
-  @Test
-  public void shouldNotReplaceLong0() {
-    assertNoMutants(HasLongLCONST0.class);
-  }
-
-  private static class HasLongLCONST1 implements Callable<Long> {
-
-    @Override
-    public Long call() throws Exception {
-      return 1L;
-    }
-
-  }
-
-  @Test
-  public void shouldReplaceLong1WithMinus1() throws Exception {
-    final Mutant mutant = getFirstMutant(HasLongLCONST1.class);
-    assertMutantCallableReturns(new HasLongLCONST1(), mutant, -1L);
-  }
-
-  private static class HasLongLDC implements Callable<Long> {
-
-    @Override
-    public Long call() throws Exception {
-      return 2999999999L;
-    }
-
-  }
-
-  @Test
-  public void shouldReplaceLongLDCWithMinusConstant() throws Exception {
-    final Mutant mutant = getFirstMutant(HasLongLDC.class);
-    assertMutantCallableReturns(new HasLongLDC(), mutant, -2999999999L);
-  }
-
-  /*
-   * Double and Float
-   */
-
-  private static class HasFloatFCONST0 implements Callable<Float> {
-
-    @Override
-    public Float call() throws Exception {
-      return 0.0F;
-    }
-
-  }
-
-  @Test
-  public void shouldNotReplaceFloat0(){
-    assertNoMutants(HasFloatFCONST0.class);
-  }
-
-  private static class HasFloatFCONST1 implements Callable<Float> {
-
-    @Override
-    public Float call() throws Exception {
-      return 1.0F;
-    }
-
-  }
-
-  @Test
-  public void shouldReplaceFloat1WithMinus1() throws Exception {
-    final Mutant mutant = getFirstMutant(HasFloatFCONST1.class);
-    assertMutantCallableReturns(new HasFloatFCONST1(), mutant, -1F);
-  }
-
-  private static class HasFloatFCONST2 implements Callable<Float> {
-
-    @Override
-    public Float call() throws Exception {
-      return 2.0F;
-    }
-
-  }
-
-  @Test
-  public void shouldReplaceFloat2WithMinus2() throws Exception {
-    final Mutant mutant = getFirstMutant(HasFloatFCONST2.class);
-    assertMutantCallableReturns(new HasFloatFCONST2(), mutant, -2F);
-  }
-
-  private static class HasFloatLDC implements Callable<Float> {
-
-    @Override
-    public Float call() throws Exception {
-      return 8364.123F;
-    }
-
-  }
-
-  @Test
-  public void shouldReplaceFloatWithMinusConstant() throws Exception {
-    final Mutant mutant = getFirstMutant(HasFloatLDC.class);
-    assertMutantCallableReturns(new HasFloatLDC(), mutant, -8364.123F);
-  }
-
-  private static class HasDoubleDCONST0 implements Callable<Double> {
-
-    @Override
-    public Double call() throws Exception {
-      return 0.0D;
-    }
-
-  }
-
-  @Test
-  public void shouldNotReplaceDouble0() {
-    assertNoMutants(HasDoubleDCONST0.class);
-  }
-
-  private static class HasDoubleDCONST1 implements Callable<Double> {
-
-    @Override
-    public Double call() throws Exception {
-      return 1.0D;
-    }
-
-  }
-
-  @Test
-  public void shouldReplaceDouble1WithMinus1() throws Exception {
-    final Mutant mutant = getFirstMutant(HasDoubleDCONST1.class);
-    assertMutantCallableReturns(new HasDoubleDCONST1(), mutant, -1D);
-  }
-
-  private static class HasDoubleLDC implements Callable<Double> {
-
-    @Override
-    public Double call() throws Exception {
-      return 123456789.123D;
-    }
-
-  }
-
-  @Test
-  public void shouldReplaceDoubleWithMinusConstant() throws Exception {
-    final Mutant mutant = getFirstMutant(HasDoubleLDC.class);
-    assertMutantCallableReturns(new HasDoubleLDC(), mutant, -123456789.123D);
-  }
-}
-=======
-/*
- * Copyright 2011 Henry Coles and Stefan Penndorf
- *
- * Licensed under the Apache License, Version 2.0 (the "License");
- * you may not use this file except in compliance with the License.
- * You may obtain a copy of the License at
- *
- * http://www.apache.org/licenses/LICENSE-2.0
- *
- * Unless required by applicable law or agreed to in writing,
- * software distributed under the License is distributed on an "AS IS" BASIS,
- * WITHOUT WARRANTIES OR CONDITIONS OF ANY KIND, either express or implied.
- * See the License for the specific language governing permissions and
- * limitations under the License.
- */
-package org.pitest.mutationtest.engine.gregor.mutators.rv;
-
-import org.junit.Before;
-import org.junit.Test;
-import org.pitest.mutationtest.engine.Mutant;
-import org.pitest.mutationtest.engine.gregor.MutatorTestBase;
-import org.pitest.mutationtest.engine.gregor.mutators.rv.CRCR4Mutator;
-
-import java.util.concurrent.Callable;
-
-public class CRCR4Test extends MutatorTestBase {
-
-  @Before
-  public void setupEngineToMutateOnlyInlineConstants() {
-    createTesteeWith(CRCR4Mutator.CRCR_4_MUTATOR);
-  }
-
-  private static class HasIntegerICONST0 implements Callable<Integer> {
-
-    @Override
-    public Integer call() throws Exception {
-      return 0;
-    }
-
-  }
-
-  @Test
-  public void shouldNotReplaceInteger0() {
-    assertNoMutants(HasIntegerICONST0.class);
-  }
-
-  private static class HasIntegerICONST1 implements Callable<Integer> {
-
-    @Override
-    public Integer call() throws Exception {
-      return 1;
-    }
-
-  }
-
-  @Test
-  public void shouldReplaceInteger1WithMinus1() throws Exception {
-    final Mutant mutant = getFirstMutant(HasIntegerICONST1.class);
-    assertMutantCallableReturns(new HasIntegerICONST1(), mutant, -1);
-  }
-
-  private static class HasIntegerICONST2 implements Callable<Integer> {
-
-    @Override
-    public Integer call() throws Exception {
-      return 2;
-    }
-
-  }
-
-  @Test
-  public void shouldReplaceInteger2WithMinus2() throws Exception {
-    final Mutant mutant = getFirstMutant(HasIntegerICONST2.class);
-    assertMutantCallableReturns(new HasIntegerICONST2(), mutant, -2);
-  }
-
-  private static class HasIntegerICONST3 implements Callable<Integer> {
-
-    @Override
-    public Integer call() throws Exception {
-      return 3;
-    }
-
-  }
-
-  @Test
-  public void shouldReplaceInteger3WithMinus3() throws Exception {
-    final Mutant mutant = getFirstMutant(HasIntegerICONST3.class);
-    assertMutantCallableReturns(new HasIntegerICONST3(), mutant, -3);
-  }
-
-  private static class HasIntegerICONST4 implements Callable<Integer> {
-
-    @Override
-    public Integer call() throws Exception {
-      return 4;
-    }
-
-  }
-
-  @Test
-  public void shouldReplaceInteger4WithMinus4() throws Exception {
-    final Mutant mutant = getFirstMutant(HasIntegerICONST4.class);
-    assertMutantCallableReturns(new HasIntegerICONST4(), mutant, -4);
-  }
-
-  private static class HasIntegerICONST5 implements Callable<Integer> {
-
-    @Override
-    public Integer call() throws Exception {
-      return 5;
-    }
-
-  }
-
-  @Test
-  public void shouldReplaceInteger5WithMinus5() throws Exception {
-    final Mutant mutant = getFirstMutant(HasIntegerICONST5.class);
-    assertMutantCallableReturns(new HasIntegerICONST5(), mutant, -5);
-  }
-
-  private static class HasIntegerLDC implements Callable<Integer> {
-
-    @Override
-    public Integer call() throws Exception {
-      return 987654321;
-    }
-
-  }
-
-  @Test
-  public void shouldReplaceLargeIntegerConstantsWithMinusConstant()
-      throws Exception {
-    final Mutant mutant = getFirstMutant(HasIntegerLDC.class);
-    assertMutantCallableReturns(new HasIntegerLDC(), mutant, -987654321);
-  }
-
-  private static class HasIntegerICONSTM1 implements Callable<Integer> {
-
-    @Override
-    public Integer call() throws Exception {
-      return -1;
-    }
-
-  }
-
-  @Test
-  public void shouldReplaceIntegerMinus1With1() throws Exception {
-    final Mutant mutant = getFirstMutant(HasIntegerICONSTM1.class);
-    assertMutantCallableReturns(new HasIntegerICONSTM1(), mutant, 1);
-  }
-
-  private static class HasBIPUSH implements Callable<Integer> {
-
-    @Override
-    public Integer call() throws Exception {
-      return 28;
-    }
-
-  }
-
-  @Test
-  public void shouldReplaceSmallIntegerConstantsWithMinusConstant()
-      throws Exception {
-    final Mutant mutant = getFirstMutant(HasBIPUSH.class);
-    assertMutantCallableReturns(new HasBIPUSH(), mutant, -28);
-  }
-
-  private static class HasSIPUSH implements Callable<Integer> {
-
-    @Override
-    public Integer call() throws Exception {
-      return 32700;
-    }
-
-  }
-
-  @Test
-  public void shouldReplaceMediumIntegerConstantsWithMinusConstant()
-      throws Exception {
-    final Mutant mutant = getFirstMutant(HasSIPUSH.class);
-    assertMutantCallableReturns(new HasSIPUSH(), mutant, -32700);
-  }
-
-
   private static class HasIntegerLDC2 implements Callable<Integer> {
 
     @Override
@@ -703,5 +349,4 @@
     final Mutant mutant = getFirstMutant(HasDoubleLDC.class);
     assertMutantCallableReturns(new HasDoubleLDC(), mutant, -123456789.123D);
   }
-}
->>>>>>> 8ad1abeb
+}