--- conflicted
+++ resolved
@@ -64,64 +64,6 @@
 
   private MetaDataExtractor   metaDataExtractor;
 
-<<<<<<< HEAD
-  public static class MetaDataExtractor implements TestListener {
-
-    private final List<MutationResult> data = new ArrayList<MutationResult>();
-
-    public List<MutationResult> getData() {
-      return this.data;
-    }
-
-    public List<DetectionStatus> getDetectionStatus() {
-      final List<DetectionStatus> dss = new ArrayList<DetectionStatus>();
-      for (final MutationResult each : this.data) {
-        dss.add(each.status);
-      }
-      return dss;
-    }
-
-    private void accumulateMetaData(final TestResult tr) {
-      final Option<MutationMetaData> d = tr.getValue(MutationMetaData.class);
-      if (d.hasSome()) {
-        this.data.addAll(d.value().getMutations());
-      }
-    }
-
-    public void onTestError(final TestResult tr) {
-      accumulateMetaData(tr);
-    }
-
-    public void onTestFailure(final TestResult tr) {
-      accumulateMetaData(tr);
-    }
-
-    public void onTestSkipped(final TestResult tr) {
-      accumulateMetaData(tr);
-    }
-
-    public void onTestStart(final Description d) {
-
-    }
-
-    public void onTestSuccess(final TestResult tr) {
-      accumulateMetaData(tr);
-    }
-
-    public void onRunEnd() {
-      // TODO Auto-generated method stub
-
-    }
-
-    public void onRunStart() {
-      // TODO Auto-generated method stub
-
-    }
-
-  }
-
-=======
->>>>>>> 5db899b6
   @Before
   public void setUp() {
     MockitoAnnotations.initMocks(this);
