--- conflicted
+++ resolved
@@ -1,93 +1,3 @@
-<<<<<<< HEAD
-/*
- * Based on http://code.google.com/p/javacoveragent/ by
- * "alex.mq0" and "dmitry.kandalov"
- *
- *
- * Licensed under the Apache License, Version 2.0 (the "License");
- * you may not use this file except in compliance with the License.
- * You may obtain a copy of the License at
- *
- * http://www.apache.org/licenses/LICENSE-2.0
- *
- * Unless required by applicable law or agreed to in writing,
- * software distributed under the License is distributed on an "AS IS" BASIS,
- * WITHOUT WARRANTIES OR CONDITIONS OF ANY KIND, either express or implied.
- * See the License for the specific language governing permissions and limitations under the License.
- */
-
-package org.pitest.coverage.analysis;
-
-import java.util.List;
-
-import org.objectweb.asm.MethodVisitor;
-import org.objectweb.asm.Opcodes;
-import org.objectweb.asm.Type;
-import org.pitest.mutationtest.engine.gregor.analysis.InstructionCounter;
-
-import sun.pitest.CodeCoverageStore;
-
-/**
- * Instruments a method adding probes at each line. The strategy requires the
- * compiler to be configured to add line number debug information.
- *
- * Probes are implemented by adding an array to each method. Lines hits are
- * registered by a write to this local array. Each method exit point is then
- * augmented with a call that passes this array to the coverage store class that
- * handles communication of this data back to the parent process on the
- * completion of each test.
- *
- * All methods are wrapped in a try finally block to ensure that coverage data
- * is sent in the event of a runtime exception.
- *
- * Creating a new array on each method entry is not cheap - other coverage
- * systems add a static field used across all methods. We must clear down all
- * coverage history for each test however. Resetting static fields in all loaded
- * classes would be messy to implement - it may or may not be faster than the
- * current approach.
- */
-public class ArrayProbeCoverageMethodVisitor extends AbstractCoverageStrategy {
-
-  private int probeHitArrayLocal;
-
-  public ArrayProbeCoverageMethodVisitor(List<Block> blocks,
-      InstructionCounter counter, final int classId,
-      final MethodVisitor writer, final int access, final String name,
-      final String desc, final int probeOffset) {
-    super(blocks, counter, classId, writer, access, name, desc, probeOffset);
-  }
-
-  @Override
-  void prepare() {
-    this.probeHitArrayLocal = newLocal(Type.getType("[Z"));
-
-    pushConstant(this.blocks.size());
-    this.mv.visitIntInsn(NEWARRAY, T_BOOLEAN);
-    this.mv.visitVarInsn(ASTORE, this.probeHitArrayLocal);
-  }
-
-  @Override
-  void generateProbeReportCode() {
-
-    pushConstant(this.classId);
-    pushConstant(this.probeOffset);
-    this.mv.visitVarInsn(ALOAD, this.probeHitArrayLocal);
-
-    this.methodVisitor.visitMethodInsn(Opcodes.INVOKESTATIC,
-        CodeCoverageStore.CLASS_NAME, CodeCoverageStore.PROBE_METHOD_NAME,
-        "(II[Z)V", false);
-  }
-
-  @Override
-  void insertProbe() {
-    this.mv.visitVarInsn(ALOAD, this.probeHitArrayLocal);
-    pushConstant(this.probeCount);
-    pushConstant(1);
-    this.mv.visitInsn(BASTORE);
-  }
-
-}
-=======
 /*
  * Based on http://code.google.com/p/javacoveragent/ by
  * "alex.mq0" and "dmitry.kandalov"
@@ -210,5 +120,4 @@
     this.mv.visitInsn(BASTORE);
   }
 
-}
->>>>>>> f2f1925d
+}