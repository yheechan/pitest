/*
 * Copyright 2010 Henry Coles
 * 
 * Licensed under the Apache License, Version 2.0 (the "License");
 * you may not use this file except in compliance with the License.
 * You may obtain a copy of the License at
 * 
 * http://www.apache.org/licenses/LICENSE-2.0
 * 
 * Unless required by applicable law or agreed to in writing,
 * software distributed under the License is distributed on an "AS IS" BASIS,
 * WITHOUT WARRANTIES OR CONDITIONS OF ANY KIND, either express or implied.
 * See the License for the specific language governing permissions and limitations under the License.
 */

package org.pitest.internal;

import static org.pitest.util.Functions.classToName;
import static org.pitest.util.Unchecked.translateCheckedException;

import java.io.IOException;
import java.io.StringWriter;
import java.io.UnsupportedEncodingException;
import java.io.Writer;
import java.lang.reflect.Method;
import java.util.Arrays;
import java.util.List;
import java.util.WeakHashMap;

import org.pitest.functional.F;
import org.pitest.functional.FCollection;
import org.pitest.reflection.Reflection;
import org.pitest.util.Base64;
import org.pitest.util.Unchecked;

import com.thoughtworks.xstream.XStream;
<<<<<<< HEAD
import com.thoughtworks.xstream.core.BaseException;
=======
import com.thoughtworks.xstream.XStreamException;
>>>>>>> 5db899b6
import com.thoughtworks.xstream.io.xml.CompactWriter;

public abstract class IsolationUtils {

  private final static XStream                           XSTREAM_INSTANCE          = new XStream();
  private final static WeakHashMap<ClassLoader, XStream> CACHE                     = new WeakHashMap<ClassLoader, XStream>();
  private final static ClassLoaderDetectionStrategy      LOADER_DETECTION_STRATEGY = new ClassLoaderDetectionStrategy() {

                                                                                     public boolean fromDifferentLoader(
                                                                                         final Class<?> clazz,
                                                                                         final ClassLoader loader) {
                                                                                       return IsolationUtils
                                                                                           .fromDifferentLoader(
                                                                                               clazz,
                                                                                               loader);
                                                                                     }

                                                                                   };

  public static ClassLoaderDetectionStrategy loaderDetectionStrategy() {
    return LOADER_DETECTION_STRATEGY;
  }

  public static ClassLoader getContextClassLoader() {
    return Thread.currentThread().getContextClassLoader();
  }

  public static void setContextClassLoader(final ClassLoader loader) {
    Thread.currentThread().setContextClassLoader(loader);
  }

  public static Object cloneForLoader(final Object o, final ClassLoader loader) {
    try {
      final String xml = toXml(o);
      final XStream foreginXstream = getXStreamForLoader(loader);
      return foreginXstream.fromXML(xml);
    } catch (final Exception ex) {
      throw translateCheckedException(ex);
    }

  }

  private static XStream getXStreamForLoader(final ClassLoader loader) {
    XStream foreginXstream = CACHE.get(loader);
    if (foreginXstream == null) {
      foreginXstream = new XStream();
      foreginXstream.setClassLoader(loader);
      // possible that more than one instance will be created
      // per loader, but probably better than synchronizing the whole method
      synchronized (CACHE) {
        CACHE.put(loader, foreginXstream);
      }
    }
    return foreginXstream;
  }

  public static boolean fromDifferentLoader(final Class<?> clazz,
      final ClassLoader loader) {
    try {
      return clazz != loader.loadClass(clazz.getName());
    } catch (final ClassNotFoundException ex) {
      throw translateCheckedException(ex);
    }
  }

  public static Class<?> convertForClassLoader(final ClassLoader loader,
      final String name) {
    try {
      return Class.forName(name, false, loader);
    } catch (final ClassNotFoundException ex) {
      throw translateCheckedException(ex);
    }
  }

  public static Class<?> convertForClassLoader(final ClassLoader loader,
      final Class<?> clazz) {
    if (clazz.getClassLoader() != loader) {
      return convertForClassLoader(loader, clazz.getName());
    } else {
      return clazz;
    }

  }

  public static Method convertForClassLoader(final ClassLoader loader,
      final Method m) {

    if (loader != m.getDeclaringClass().getClassLoader()) {
      final Class<?> c2 = convertForClassLoader(loader, m.getDeclaringClass());

      final List<String> params = FCollection.map(
          Arrays.asList(m.getParameterTypes()), classToName());

      final F<Method, Boolean> p = new F<Method, Boolean>() {
        public Boolean apply(final Method a) {
          if (a.getName().equals(m.getName())
              && a.getReturnType().getName()
                  .equals(m.getReturnType().getName())) {
            final List<String> parameters = FCollection.map(
                Arrays.asList(a.getParameterTypes()), classToName());
            return parameters.equals(params);
          }
          return false;

        }

      };
      final List<Method> matches = FCollection.filter(
          Reflection.allMethods(c2), p);
      // FIXME check length exactly 1
      return matches.get(0);
    } else {
      return m;
    }

  }

  public static String toXml(final Object o) {
    final Writer writer = new StringWriter();
    XSTREAM_INSTANCE.marshal(o, new CompactWriter(writer));
    return writer.toString();
    // return XSTREAM_INSTANCE.toXML(o);
  }

  public static String toTransportString(final Object o) {
    try {
      return Base64.encodeBytes(toXml(o).getBytes("UTF-8"));
    } catch (final UnsupportedEncodingException e) {
      throw Unchecked.translateCheckedException(e);
    }
  }

  public static String decodeTransportString(final String encodedXml)
      throws IOException {
    return new String(Base64.decode(encodedXml), "UTF-8");
  }

  public static Object fromTransportString(final String encodedXml) {
    try {
      return fromXml(decodeTransportString(encodedXml));
    } catch (final IOException e) {
      throw Unchecked.translateCheckedException(e);
<<<<<<< HEAD
    } catch (final BaseException ex) {
=======
    } catch (final XStreamException ex) {
>>>>>>> 5db899b6
      throw new SerializationException(ex);
    }
  }

  public static Object fromXml(final String xml) {
    return XSTREAM_INSTANCE.fromXML(xml);
  }

  public static Object fromXml(final String xml, final ClassLoader loader) {
    final XStream xstream = getXStreamForLoader(loader);
    return xstream.fromXML(xml);
  }

  public static Object clone(final Object object) {
    return cloneForLoader(object, getContextClassLoader());
  }

  public static boolean loaderAgnosticInstanceOf(final Object o,
      final Class<?> clazz) {
    final boolean instanceOf = clazz.isAssignableFrom(o.getClass());
    if (!instanceOf) {
      final Class<?> c = IsolationUtils.convertForClassLoader(
          IsolationUtils.getContextClassLoader(), o.getClass());
      return clazz.isAssignableFrom(c);
    } else {
      return instanceOf;
    }

  }

  public static ClassLoader bootClassLoader() {
    return Object.class.getClassLoader();
  }

}<|MERGE_RESOLUTION|>--- conflicted
+++ resolved
@@ -34,11 +34,7 @@
 import org.pitest.util.Unchecked;
 
 import com.thoughtworks.xstream.XStream;
-<<<<<<< HEAD
-import com.thoughtworks.xstream.core.BaseException;
-=======
 import com.thoughtworks.xstream.XStreamException;
->>>>>>> 5db899b6
 import com.thoughtworks.xstream.io.xml.CompactWriter;
 
 public abstract class IsolationUtils {
@@ -181,11 +177,7 @@
       return fromXml(decodeTransportString(encodedXml));
     } catch (final IOException e) {
       throw Unchecked.translateCheckedException(e);
-<<<<<<< HEAD
-    } catch (final BaseException ex) {
-=======
     } catch (final XStreamException ex) {
->>>>>>> 5db899b6
       throw new SerializationException(ex);
     }
   }
