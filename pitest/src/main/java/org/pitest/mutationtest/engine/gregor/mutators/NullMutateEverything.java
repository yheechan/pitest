--- conflicted
+++ resolved
@@ -56,26 +56,7 @@
 
   @Override
   public void visitIincInsn(final int var, final int increment) {
-<<<<<<< HEAD
     mutate("visitIincInsn");
-  }
-
-  public void visitInsn(int opcode) {
-    mutate("visitInsn");
-  }
-
-  public void visitIntInsn(int opcode, int operand) {
-    mutate("visitIntInsn");
-  }
-
-  public void visitVarInsn(int opcode, int var) {
-    mutate("visitVarInsn");
-  }
-
-  public void visitTypeInsn(int opcode, String type) {
-    mutate("visitTypeInsn");
-=======
-    mutate("visitIincInsn", var);
   }
 
   public void visitInsn(int opcode) {
@@ -94,25 +75,16 @@
 
   public void visitTypeInsn(int opcode, String type) {
     mutate("visitTypeInsn", opcode);
->>>>>>> 1d9da7cd
   }
 
   public void visitFieldInsn(int opcode, String owner, String name,
       String desc) {
-<<<<<<< HEAD
-    mutate("visitFieldInsn");
-=======
     mutate("visitFieldInsn", opcode);
->>>>>>> 1d9da7cd
   }
 
   public void visitMethodInsn(int opcode, String owner, String name,
       String desc, boolean itf) {
-<<<<<<< HEAD
-    mutate("visitMethodInsn");
-=======
     mutate("visitMethodInsn", opcode);
->>>>>>> 1d9da7cd
   }
 
   public void visitInvokeDynamicInsn(String name, String desc, Handle bsm,
@@ -121,11 +93,7 @@
   }
 
   public void visitJumpInsn(int opcode, Label label) {
-<<<<<<< HEAD
-    mutate("visitJumpInsn");
-=======
     mutate("visitJumpInsn", opcode);
->>>>>>> 1d9da7cd
   }
 
   public void visitLdcInsn(Object cst) {
@@ -150,22 +118,16 @@
     mutate("visitTryCatchBlock");
   }
   
-<<<<<<< HEAD
-  private void mutate(String type) {
-    this.context.registerMutation(this.factory, "Null mutation to " + type);
-=======
   private void mutate(String string, int opcode) {
     mutate("Null mutation in " + string + " with " + opcode);
   }
   
   private void mutate() {
     mutate("Null mutation");
->>>>>>> 1d9da7cd
   }
   
   private void mutate(String string) {
     this.context.registerMutation(this.factory, string);
   }
   
-
 }