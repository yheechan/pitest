package org.pitest.mutationtest;

import static org.pitest.functional.Prelude.isEqualTo;
import static org.pitest.functional.Prelude.not;
import static org.pitest.functional.Prelude.printWith;
import static org.pitest.util.Functions.classToName;

import java.io.IOException;
import java.util.Collection;
import java.util.HashSet;
import java.util.List;
import java.util.Map;
import java.util.Map.Entry;
import java.util.Set;
import java.util.TreeSet;
import java.util.logging.Logger;

import org.pitest.Description;
import org.pitest.Pitest;
import org.pitest.coverage.ClassStatistics;
import org.pitest.coverage.execute.CoverageProcess;
import org.pitest.coverage.execute.CoverageResult;
import org.pitest.coverage.execute.SlaveArguments;
import org.pitest.extension.Configuration;
import org.pitest.extension.TestFilter;
import org.pitest.extension.TestUnit;
import org.pitest.extension.common.NullDiscoveryListener;
import org.pitest.extension.common.UnGroupedStrategy;
import org.pitest.functional.F;
import org.pitest.functional.FCollection;
import org.pitest.functional.Option;
import org.pitest.functional.Prelude;
import org.pitest.functional.SideEffect1;
import org.pitest.functional.predicate.Predicate;
import org.pitest.internal.ClassPath;
import org.pitest.mutationtest.instrument.ClassLine;
import org.pitest.mutationtest.instrument.CoverageSource;
import org.pitest.mutationtest.instrument.DefaultCoverageSource;
import org.pitest.util.JavaAgent;
import org.pitest.util.Log;
import org.pitest.util.MemoryEfficientHashMap;
import org.pitest.util.WrappingProcess;

public class DefaultCoverageDatabase implements CoverageDatabase {
  private final static Logger                                 LOG           = Log
                                                                                .getLogger();

  private final Configuration                                 initialConfig;
  private final JavaAgent                                     javaAgentFinder;
  private final ClassPath                                     classPath;
  private final ReportOptions                                 data;

  // required to choose sensible tests for mutations in static initializers
  private final DependencyBasedCoverageDatabase               dependencyInfo;

  // private FunctionalList<CoverageResult> coverage;
  private final Map<String, Map<ClassLine, Set<Description>>> classCoverage = new MemoryEfficientHashMap<String, Map<ClassLine, Set<Description>>>();
  private final Map<Description, Long>                        times         = new MemoryEfficientHashMap<Description, Long>();

  private boolean                                             allTestsGreen = true;

  public DefaultCoverageDatabase(final Configuration initialConfig,
      final ClassPath classPath, final JavaAgent javaAgentFinder,
      final ReportOptions data) {
    this.classPath = classPath;
    this.data = data;
    this.javaAgentFinder = javaAgentFinder;
    this.initialConfig = initialConfig;
    this.dependencyInfo = new DependencyBasedCoverageDatabase(classPath, data);
  }

  public Map<ClassGrouping, List<String>> mapCodeToTests(
      final Map<String, ClassGrouping> groupedByOuterClass) throws IOException {

    final Set<Class<?>> uniqueDiscoveredTestClasses = new HashSet<Class<?>>();

    FCollection.flatMap(this.times.keySet(), Prelude.id(Description.class),
        uniqueDiscoveredTestClasses);

    // can't use coverage data if we are mutating static initializers
    // as only first test to use a class will appear to cover this code
    return this.dependencyInfo.mapCodeToTests(uniqueDiscoveredTestClasses,
        groupedByOuterClass);

  }

  private void gatherCoverageData(final Collection<Class<?>> tests)
      throws IOException, InterruptedException {

    final List<TestUnit> tus = Pitest.findTestUnitsForAllSuppliedClasses(
        this.initialConfig, new NullDiscoveryListener(),
        new UnGroupedStrategy(), Option.<TestFilter> none(),
        tests.toArray(new Class<?>[tests.size()]));

    final SideEffect1<CoverageResult> handler = resultProcessor();

    final int port = 8187;

    // final CoverageReceiverThread crt = new CoverageReceiverThread(port, tus,
    // handler);
    // crt.start();

    final SlaveArguments sa = new SlaveArguments(tus, System.getProperties(),
        convertToJVMClassFilter(this.data.getTargetClassesFilter()), port);
    final CoverageProcess process = new CoverageProcess(WrappingProcess.Args
        .withClassPath(this.classPath).andJVMArgs(this.data.getJvmArgs())
        .andJavaAgentFinder(this.javaAgentFinder)
        .andStderr(printWith("SLAVE : ")), sa, port, tus, handler);

    process.waitToDie();
    // crt.waitToFinish();

    process.cleanUp();
  }

  private Predicate<String> convertToJVMClassFilter(
      final Predicate<String> child) {
    return new Predicate<String>() {
      public Boolean apply(final String a) {
        return child.apply(a.replace("/", "."));
      }

    };
  }

  public boolean initialise(final Collection<Class<?>> tests) {
    try {
      final long t0 = System.currentTimeMillis();

      gatherCoverageData(tests);

      final long time = (System.currentTimeMillis() - t0) / 1000;

      LOG.info("Calculated coverage in " + time + " seconds.");

    } catch (final IOException e) {
      e.printStackTrace();
    } catch (final InterruptedException e) {
      e.printStackTrace();
    }

    return this.allTestsGreen;

  }

  private SideEffect1<CoverageResult> resultProcessor() {
    return new SideEffect1<CoverageResult>() {

      public void apply(final CoverageResult cr) {

        if (!cr.isGreenTest()) {
          DefaultCoverageDatabase.this.allTestsGreen = false;
          LOG.warning(cr.getTestUnitDescription()
              + " did not pass without mutation.");
        }
        calculateClassCoverage(cr);

        DefaultCoverageDatabase.this.times.put(cr.getTestUnitDescription(),
            cr.getExecutionTime());

      }

    };
  }

  private void calculateClassCoverage(final CoverageResult each) {
    for (final ClassStatistics i : each.getCoverage()) {
      Map<ClassLine, Set<Description>> map = this.classCoverage.get(i
          .getClassName());
      if (map == null) {
        map = new MemoryEfficientHashMap<ClassLine, Set<Description>>();
        this.classCoverage.put(i.getClassName(), map);
      }
      mapTestsToClassLines(each, i, map);

    }
  }

  private void mapTestsToClassLines(final CoverageResult each,
      final ClassStatistics i, final Map<ClassLine, Set<Description>> map) {
    for (final int line : i.getUniqueVisitedLines()) {
      final ClassLine key = new ClassLine(i.getClassName(), line);
      Set<Description> testsForLine = map.get(key);
      if (testsForLine == null) {
        testsForLine = new TreeSet<Description>(
            new StringBasedDescriptionComparator()); // inject comparator here
        map.put(key, testsForLine);
      }
      testsForLine.add(each.getTestUnitDescription());

    }
  }

  public CoverageSource getCoverage(final ClassGrouping code,
      final List<String> tests) {

    return new DefaultCoverageSource(tests, this.initialConfig,
        getTimings(tests), coverageByTestUnit(code));
  }

  private Map<ClassLine, Set<Description>> coverageByTestUnit(
      final ClassGrouping code) {
    final Map<ClassLine, Set<Description>> lineToTests = new MemoryEfficientHashMap<ClassLine, Set<Description>>();

    for (final String each : code) {
      final Map<ClassLine, Set<Description>> tests = this.classCoverage
          .get(each.replace(".", "/"));
      if (tests != null) {
        for (final Entry<ClassLine, Set<Description>> entry : tests.entrySet()) {
          lineToTests.put(entry.getKey(), entry.getValue());
        }
      }

    }

    // for (CoverageResult each : this.coverage) {
    // Set<Description> tests = lineToTests.get(each.);
    // TODO filter
    // / coverageToDescription.put(each.getTestUnitDescription(), value);
    // }

    return lineToTests;
  }

  private Map<String, Long> getTimings(final List<String> tests) {
    final Map<String, Long> timings = new MemoryEfficientHashMap<String, Long>();

    FCollection.filter(this.times.keySet(), isForTests(tests)).forEach(
        addToMap(timings));

    return timings;

  }

  private SideEffect1<Description> addToMap(final Map<String, Long> timings) {
    return new SideEffect1<Description>() {
      public void apply(final Description result) {
        timings.put(result.toString(),
            DefaultCoverageDatabase.this.times.get(result));
      }

    };
  }

  private F<Description, Boolean> isForTests(final List<String> tests) {
    return new F<Description, Boolean>() {

      public Boolean apply(final Description a) {
        return FCollection.contains(tests, oneOf(a.getTestClasses()));
      }

    };
  }

  private F<String, Boolean> oneOf(final Collection<Class<?>> testClasses) {
    return new F<String, Boolean>() {

      public Boolean apply(final String a) {
        return FCollection.map(testClasses, classToName()).contains(
            isEqualTo(a));
      }

    };
  }

<<<<<<< HEAD
=======
  private Iterable<String> completeClassPathForTests() {
    return FCollection.filter(completeClassPath(),
        this.data.getTargetTestsFilter());
  }

  private Collection<String> completeClassPath() {
    return this.classPath.getLocalDirectoryComponent().findClasses(
        this.data.getClassesInScopeFilter());
  }

  private Predicate<Class<?>> isNotAbstract() {
    return new Predicate<Class<?>>() {

      public Boolean apply(final Class<?> a) {
        return !a.isInterface() && !Modifier.isAbstract(a.getModifiers());
      }

    };
  }

  private List<Class<?>> extractCodeClasses(final Collection<Class<?>> targets,
      final Collection<Class<?>> tests) {
    final List<Class<?>> cs = new ArrayList<Class<?>>();
    cs.addAll(targets);
    cs.removeAll(tests);
    return cs;
  }

  private F<Class<?>, Boolean> convertStringToClassFilter(
      final Predicate<String> predicate) {
    return new F<Class<?>, Boolean>() {

      public Boolean apply(final Class<?> a) {
        return predicate.apply(a.getName());
      }

    };
  }

  private Map<String, ClassGrouping> groupByOuterClass(
      final Collection<Class<?>> classes) {
    final Map<String, ClassGrouping> group = new HashMap<String, ClassGrouping>();
    forEach(classes, addToMapIfTopLevelClass(group));

    forEach(classes, addToParentGrouping(group));

    return group;

  }

  private SideEffect1<Class<?>> addToMapIfTopLevelClass(
      final Map<String, ClassGrouping> map) {
    return new SideEffect1<Class<?>>() {

      public void apply(final Class<?> clazz) {
        if (Reflection.isTopClass(clazz)) {
          map.put(clazz.getName(), new ClassGrouping(clazz.getName(),
              Collections.<String> emptyList()));
        }
      }

    };
  }

  private SideEffect1<Class<?>> addToParentGrouping(
      final Map<String, ClassGrouping> map) {
    return new SideEffect1<Class<?>>() {

      public void apply(final Class<?> a) {
        final Option<Class<?>> parent = Reflection.getParentClass(a);
        if (parent.hasSome()) {
          final ClassGrouping grouping = map.get(parent.value().getName());
          if (grouping != null) {
            grouping.addChild(a);
          }
        }

      }

    };
  }

  public Collection<String> getParentClassesWithoutATest() {
    final FunctionalList<String> codeClassNames = FCollection
        .filter(this.codeClasses, not(Functions.isInnerClass()))
        .map(Functions.classToName()).map(Functions.classNameToJVMClassName());
    return codeClassNames.filter(Prelude.not(hasTest()));
  }

  private F<String, Boolean> hasTest() {
    return new F<String, Boolean>() {

      public Boolean apply(final String a) {
        return DefaultCoverageDatabase.this.classCoverage.containsKey(a);
      }

    };
  }

>>>>>>> 33987822
}<|MERGE_RESOLUTION|>--- conflicted
+++ resolved
@@ -1,12 +1,22 @@
 package org.pitest.mutationtest;
 
+import static org.pitest.functional.FCollection.filter;
+import static org.pitest.functional.FCollection.flatMap;
+import static org.pitest.functional.FCollection.forEach;
+import static org.pitest.functional.Prelude.and;
 import static org.pitest.functional.Prelude.isEqualTo;
 import static org.pitest.functional.Prelude.not;
 import static org.pitest.functional.Prelude.printWith;
 import static org.pitest.util.Functions.classToName;
+import static org.pitest.util.Functions.stringToClass;
+import static org.pitest.util.TestInfo.isWithinATestClass;
 
 import java.io.IOException;
+import java.lang.reflect.Modifier;
+import java.util.ArrayList;
 import java.util.Collection;
+import java.util.Collections;
+import java.util.HashMap;
 import java.util.HashSet;
 import java.util.List;
 import java.util.Map;
@@ -21,6 +31,7 @@
 import org.pitest.coverage.execute.CoverageProcess;
 import org.pitest.coverage.execute.CoverageResult;
 import org.pitest.coverage.execute.SlaveArguments;
+import org.pitest.dependency.DependencyExtractor;
 import org.pitest.extension.Configuration;
 import org.pitest.extension.TestFilter;
 import org.pitest.extension.TestUnit;
@@ -28,17 +39,23 @@
 import org.pitest.extension.common.UnGroupedStrategy;
 import org.pitest.functional.F;
 import org.pitest.functional.FCollection;
+import org.pitest.functional.FunctionalCollection;
+import org.pitest.functional.FunctionalList;
 import org.pitest.functional.Option;
 import org.pitest.functional.Prelude;
 import org.pitest.functional.SideEffect1;
 import org.pitest.functional.predicate.Predicate;
 import org.pitest.internal.ClassPath;
+import org.pitest.internal.ClassPathByteArraySource;
 import org.pitest.mutationtest.instrument.ClassLine;
 import org.pitest.mutationtest.instrument.CoverageSource;
 import org.pitest.mutationtest.instrument.DefaultCoverageSource;
+import org.pitest.reflection.Reflection;
+import org.pitest.util.Functions;
 import org.pitest.util.JavaAgent;
 import org.pitest.util.Log;
 import org.pitest.util.MemoryEfficientHashMap;
+import org.pitest.util.Unchecked;
 import org.pitest.util.WrappingProcess;
 
 public class DefaultCoverageDatabase implements CoverageDatabase {
@@ -50,13 +67,11 @@
   private final ClassPath                                     classPath;
   private final ReportOptions                                 data;
 
-  // required to choose sensible tests for mutations in static initializers
-  private final DependencyBasedCoverageDatabase               dependencyInfo;
-
-  // private FunctionalList<CoverageResult> coverage;
   private final Map<String, Map<ClassLine, Set<Description>>> classCoverage = new MemoryEfficientHashMap<String, Map<ClassLine, Set<Description>>>();
   private final Map<Description, Long>                        times         = new MemoryEfficientHashMap<Description, Long>();
 
+  private List<Class<?>>                                      codeClasses;
+  private Map<String, ClassGrouping>                          groupedByOuterClass;
   private boolean                                             allTestsGreen = true;
 
   public DefaultCoverageDatabase(final Configuration initialConfig,
@@ -66,51 +81,165 @@
     this.data = data;
     this.javaAgentFinder = javaAgentFinder;
     this.initialConfig = initialConfig;
-    this.dependencyInfo = new DependencyBasedCoverageDatabase(classPath, data);
-  }
-
-  public Map<ClassGrouping, List<String>> mapCodeToTests(
-      final Map<String, ClassGrouping> groupedByOuterClass) throws IOException {
-
+  }
+
+  public boolean initialise() {
+
+    final Collection<Class<?>> completeClassPath = flatMap(completeClassPath(),
+        stringToClass());
+
+    @SuppressWarnings("unchecked")
+    final FunctionalCollection<Class<?>> directlySuppliedTestsAndSuites = flatMap(
+        completeClassPathForTests(), stringToClass()).filter(
+        and(isWithinATestClass(), isNotAbstract()));
+
+    calculateCoverage(directlySuppliedTestsAndSuites);
+
+    final Set<Class<?>> uniqueDiscoveredTestClasses = gatherUniqueClassesFromDescriptions(this.times
+        .keySet());
+
+    this.codeClasses = filter(
+        extractCodeClasses(completeClassPath, uniqueDiscoveredTestClasses),
+        convertStringToClassFilter(this.data.getTargetClassesFilter()));
+
+    this.groupedByOuterClass = groupByOuterClass(this.codeClasses);
+
+    return this.allTestsGreen;
+
+  }
+
+  private Set<Class<?>> gatherUniqueClassesFromDescriptions(
+      final Iterable<Description> descriptions) {
     final Set<Class<?>> uniqueDiscoveredTestClasses = new HashSet<Class<?>>();
-
-    FCollection.flatMap(this.times.keySet(), Prelude.id(Description.class),
+    FCollection.flatMap(descriptions, Prelude.id(Description.class),
         uniqueDiscoveredTestClasses);
-
-    // can't use coverage data if we are mutating static initializers
-    // as only first test to use a class will appear to cover this code
-    return this.dependencyInfo.mapCodeToTests(uniqueDiscoveredTestClasses,
-        groupedByOuterClass);
-
+    return uniqueDiscoveredTestClasses;
+  }
+
+  private void calculateCoverage(final FunctionalCollection<Class<?>> tests) {
+    try {
+      final long t0 = System.currentTimeMillis();
+
+      gatherCoverageData(tests);
+
+      final long time = (System.currentTimeMillis() - t0) / 1000;
+
+      LOG.info("Calculated coverage in " + time + " seconds.");
+
+    } catch (final IOException e) {
+      e.printStackTrace();
+    } catch (final InterruptedException e) {
+      e.printStackTrace();
+    }
+  }
+
+  public Map<ClassGrouping, List<String>> mapCodeToTests() throws IOException {
+
+    final Map<ClassGrouping, List<String>> groupsToTests = new MemoryEfficientHashMap<ClassGrouping, List<String>>();
+
+    for (final ClassGrouping each : this.groupedByOuterClass.values()) {
+      final Map<ClassLine, Set<Description>> coverage = this
+          .coverageByTestUnit(each);
+      final Set<Class<?>> uniqueDiscoveredTestClasses = new HashSet<Class<?>>();
+      FCollection.flatMap(coverage.values(), flattenList(),
+          uniqueDiscoveredTestClasses);
+      groupsToTests
+          .put(
+              each,
+              FCollection.map(uniqueDiscoveredTestClasses,
+                  Functions.classToName()));
+    }
+
+    return groupsToTests;
+
+  }
+
+  private F<Set<Description>, Iterable<Class<?>>> flattenList() {
+    return new F<Set<Description>, Iterable<Class<?>>>() {
+
+      public Iterable<Class<?>> apply(final Set<Description> as) {
+        return FCollection.flatMap(as, Prelude.id(Description.class));
+      }
+
+    };
   }
 
   private void gatherCoverageData(final Collection<Class<?>> tests)
       throws IOException, InterruptedException {
 
+    final List<TestUnit> filteredTests = extractRelevantTests(tests);
+
+    final SideEffect1<CoverageResult> handler = resultProcessor();
+
+    final int port = 8187;
+
+    final SlaveArguments sa = new SlaveArguments(filteredTests,
+        System.getProperties(),
+        convertToJVMClassFilter(this.data.getTargetClassesFilter()), port);
+    final CoverageProcess process = new CoverageProcess(WrappingProcess.Args
+        .withClassPath(this.classPath).andJVMArgs(this.data.getJvmArgs())
+        .andJavaAgentFinder(this.javaAgentFinder)
+        .andStderr(printWith("SLAVE : ")), sa, port, filteredTests, handler);
+
+    process.waitToDie();
+
+    process.cleanUp();
+  }
+
+  private List<TestUnit> extractRelevantTests(final Collection<Class<?>> tests) {
     final List<TestUnit> tus = Pitest.findTestUnitsForAllSuppliedClasses(
         this.initialConfig, new NullDiscoveryListener(),
         new UnGroupedStrategy(), Option.<TestFilter> none(),
         tests.toArray(new Class<?>[tests.size()]));
 
-    final SideEffect1<CoverageResult> handler = resultProcessor();
-
-    final int port = 8187;
-
-    // final CoverageReceiverThread crt = new CoverageReceiverThread(port, tus,
-    // handler);
-    // crt.start();
-
-    final SlaveArguments sa = new SlaveArguments(tus, System.getProperties(),
-        convertToJVMClassFilter(this.data.getTargetClassesFilter()), port);
-    final CoverageProcess process = new CoverageProcess(WrappingProcess.Args
-        .withClassPath(this.classPath).andJVMArgs(this.data.getJvmArgs())
-        .andJavaAgentFinder(this.javaAgentFinder)
-        .andStderr(printWith("SLAVE : ")), sa, port, tus, handler);
-
-    process.waitToDie();
-    // crt.waitToFinish();
-
-    process.cleanUp();
+    final List<TestUnit> tusWithinDistanceOfCodeClasses = filterTestsByDependencyAnalysis(tus);
+    LOG.info("Dependency analysis reduced number of potential tests by "
+        + (tus.size() - tusWithinDistanceOfCodeClasses.size()));
+    return tusWithinDistanceOfCodeClasses;
+  }
+
+  private List<TestUnit> filterTestsByDependencyAnalysis(
+      final List<TestUnit> tus) {
+    final int maxDistance = this.data.getDependencyAnalysisMaxDistance();
+    if (maxDistance == 0) {
+      return tus;
+    } else {
+      return FCollection.filter(tus, isWithinReach(maxDistance));
+    }
+  }
+
+  private F<TestUnit, Boolean> isWithinReach(final int maxDistance) {
+    final DependencyExtractor analyser = new DependencyExtractor(
+        new ClassPathByteArraySource(this.classPath), maxDistance);
+
+    return new F<TestUnit, Boolean>() {
+      private final Map<Class<?>, Boolean> cache = new HashMap<Class<?>, Boolean>();
+
+      public Boolean apply(final TestUnit a) {
+        for (final Class<?> each : a.getDescription().getTestClasses()) {
+          try {
+            boolean inReach;
+            if (this.cache.containsKey(each)) {
+              inReach = this.cache.get(each);
+            } else {
+              inReach = !analyser.extractCallDependenciesForPackages(
+                  each.getName(),
+                  DefaultCoverageDatabase.this.data.getTargetClassesFilter())
+                  .isEmpty();
+              this.cache.put(each, inReach);
+            }
+
+            if (inReach) {
+              return true;
+            }
+          } catch (final IOException e) {
+            throw Unchecked.translateCheckedException(e);
+          }
+        }
+        return false;
+      }
+
+    };
   }
 
   private Predicate<String> convertToJVMClassFilter(
@@ -121,26 +250,6 @@
       }
 
     };
-  }
-
-  public boolean initialise(final Collection<Class<?>> tests) {
-    try {
-      final long t0 = System.currentTimeMillis();
-
-      gatherCoverageData(tests);
-
-      final long time = (System.currentTimeMillis() - t0) / 1000;
-
-      LOG.info("Calculated coverage in " + time + " seconds.");
-
-    } catch (final IOException e) {
-      e.printStackTrace();
-    } catch (final InterruptedException e) {
-      e.printStackTrace();
-    }
-
-    return this.allTestsGreen;
-
   }
 
   private SideEffect1<CoverageResult> resultProcessor() {
@@ -212,13 +321,6 @@
       }
 
     }
-
-    // for (CoverageResult each : this.coverage) {
-    // Set<Description> tests = lineToTests.get(each.);
-    // TODO filter
-    // / coverageToDescription.put(each.getTestUnitDescription(), value);
-    // }
-
     return lineToTests;
   }
 
@@ -263,8 +365,6 @@
     };
   }
 
-<<<<<<< HEAD
-=======
   private Iterable<String> completeClassPathForTests() {
     return FCollection.filter(completeClassPath(),
         this.data.getTargetTestsFilter());
@@ -364,5 +464,4 @@
     };
   }
 
->>>>>>> 33987822
 }