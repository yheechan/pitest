package org.pitest.mutationtest;

import java.io.IOException;
import java.util.Collection;
import java.util.List;
import java.util.Map;

import org.pitest.mutationtest.instrument.CoverageSource;

public interface CoverageDatabase {

  Map<ClassGrouping, List<String>> mapCodeToTests(
      Map<String, ClassGrouping> groupedByOuterClass) throws IOException;

  boolean initialise(final Collection<Class<?>> tests);

  CoverageSource getCoverage(ClassGrouping code, List<String> tests);

<<<<<<< HEAD
=======
  Collection<String> getParentClassesWithoutATest();

>>>>>>> 33987822
}<|MERGE_RESOLUTION|>--- conflicted
+++ resolved
@@ -9,16 +9,12 @@
 
 public interface CoverageDatabase {
 
-  Map<ClassGrouping, List<String>> mapCodeToTests(
-      Map<String, ClassGrouping> groupedByOuterClass) throws IOException;
+  Map<ClassGrouping, List<String>> mapCodeToTests() throws IOException;
 
-  boolean initialise(final Collection<Class<?>> tests);
+  boolean initialise();
 
   CoverageSource getCoverage(ClassGrouping code, List<String> tests);
 
-<<<<<<< HEAD
-=======
   Collection<String> getParentClassesWithoutATest();
 
->>>>>>> 33987822
 }