--- conflicted
+++ resolved
@@ -31,52 +31,27 @@
 import org.pitest.functional.predicate.Predicate;
 import org.pitest.internal.ClassPath;
 import org.pitest.mutationtest.engine.gregor.MethodMutatorFactory;
-<<<<<<< HEAD
+import org.pitest.mutationtest.instrument.PercentAndConstantTimeoutStrategy;
 
 public class ReportOptions {
-
-  private boolean                                    isValid;
 
   private Collection<Predicate<String>>              classesInScope;
   private Collection<Predicate<String>>              targetClasses;
+  private Collection<Predicate<String>>              excludedMethods          = Collections
+                                                                                  .emptyList();
+
+  private Collection<Predicate<String>>              excludedClasses          = Collections
+                                                                                  .emptyList();
+
   private String                                     reportDir;
   private Collection<File>                           sourceDirs;
   private Collection<String>                         classPathElements;
   private Collection<? extends MethodMutatorFactory> mutators;
+
   private int                                        dependencyAnalysisMaxDistance;
   private boolean                                    mutateStaticInitializers = true;
 
-  private boolean                                    showHelp;
-
-  private boolean                                    isTestCentric;
-
   private boolean                                    includeJarFiles          = false;
-
-  private List<String>                               jvmArgs                  = new ArrayList<String>();
-  private int                                        numberOfThreads          = 0;
-=======
-import org.pitest.mutationtest.instrument.PercentAndConstantTimeoutStrategy;
-
-public class ReportOptions {
-
-  private Collection<Predicate<String>>              classesInScope;
-  private Collection<Predicate<String>>              targetClasses;
-  private Collection<Predicate<String>>              excludedMethods          = Collections
-                                                                                  .emptyList();
-
-  private Collection<Predicate<String>>              excludedClasses          = Collections
-                                                                                  .emptyList();
-
-  private String                                     reportDir;
-  private Collection<File>                           sourceDirs;
-  private Collection<String>                         classPathElements;
-  private Collection<? extends MethodMutatorFactory> mutators;
-
-  private int                                        dependencyAnalysisMaxDistance;
-  private boolean                                    mutateStaticInitializers = true;
-
-  private boolean                                    includeJarFiles          = false;
->>>>>>> 5db899b6
 
   private final List<String>                         jvmArgs                  = new ArrayList<String>();
   private int                                        numberOfThreads          = 0;
@@ -223,14 +198,11 @@
     this.targetClasses = targetClasses;
   }
 
-<<<<<<< HEAD
-=======
   public void setTargetTests(
       final Collection<Predicate<String>> targetTestsPredicates) {
     this.targetTests = targetTestsPredicates;
   }
 
->>>>>>> 5db899b6
   public boolean hasValueForClassesInScope() {
     return (this.classesInScope != null) && !this.classesInScope.isEmpty();
   }
@@ -259,8 +231,6 @@
     this.includeJarFiles = includeJarFiles;
   }
 
-<<<<<<< HEAD
-=======
   public float getTimeoutFactor() {
     return this.timeoutFactor;
   }
@@ -281,7 +251,6 @@
     return this.targetTests;
   }
 
->>>>>>> 5db899b6
   @Override
   public String toString() {
     return "ReportOptions [isValid=" + ", classesInScope="
@@ -290,12 +259,6 @@
         + ", classPathElements=" + this.classPathElements + ", mutators="
         + this.mutators + ", dependencyAnalysisMaxDistance="
         + this.dependencyAnalysisMaxDistance + ", mutateStaticInitializers="
-<<<<<<< HEAD
-        + this.mutateStaticInitializers + ", showHelp=" + this.showHelp
-        + ", isTestCentric=" + this.isTestCentric + ", includeJarFiles="
-        + this.includeJarFiles + ", jvmArgs=" + this.jvmArgs
-        + ", numberOfThreads=" + this.numberOfThreads + "]";
-=======
         + this.mutateStaticInitializers + ", showHelp=" + ", includeJarFiles="
         + this.includeJarFiles + ", jvmArgs=" + this.jvmArgs
         + ", numberOfThreads=" + this.numberOfThreads + ", timeoutFactor="
@@ -360,7 +323,6 @@
   public void setExcludedClasses(
       final Collection<Predicate<String>> excludedClasses) {
     this.excludedClasses = excludedClasses;
->>>>>>> 5db899b6
   }
 
 }